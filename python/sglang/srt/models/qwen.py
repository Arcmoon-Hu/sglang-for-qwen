--- conflicted
+++ resolved
@@ -42,22 +42,14 @@
             2 * [intermediate_size],
             bias=False,
             gather_output=False,
-<<<<<<< HEAD
-            linear_method=linear_method
-=======
-            linear_method=linear_method,
->>>>>>> a7ace9c8
+            linear_method=linear_method,
         )
         self.c_proj = RowParallelLinear(
             intermediate_size,
             hidden_size,
             bias=False,
             input_is_parallel=True,
-<<<<<<< HEAD
-            linear_method=linear_method
-=======
-            linear_method=linear_method,
->>>>>>> a7ace9c8
+            linear_method=linear_method,
         )
         if hidden_act != "silu":
             raise ValueError(
@@ -82,11 +74,7 @@
         layer_id: int = 0,
         rope_theta: float = 10000,
         rope_scaling: Optional[Dict[str, Any]] = None,
-<<<<<<< HEAD
-        linear_method: Optional[LinearMethodBase] = None
-=======
         linear_method: Optional[LinearMethodBase] = None,
->>>>>>> a7ace9c8
     ):
         super().__init__()
         self.hidden_size = hidden_size
@@ -98,30 +86,18 @@
 
         # pylint: disable=invalid-name
         self.c_attn = QKVParallelLinear(
-<<<<<<< HEAD
-            hidden_size, 
-            self.head_dim, 
-            self.total_num_heads, 
-            bias=True, 
-            linear_method=linear_method
-=======
             hidden_size,
             self.head_dim,
             self.total_num_heads,
             bias=True,
             linear_method=linear_method,
->>>>>>> a7ace9c8
         )
         self.c_proj = RowParallelLinear(
             self.total_num_heads * self.head_dim,
             hidden_size,
             bias=False,
             input_is_parallel=True,
-<<<<<<< HEAD
-            linear_method=linear_method
-=======
-            linear_method=linear_method,
->>>>>>> a7ace9c8
+            linear_method=linear_method,
         )
         self.rotary_emb = get_rope(
             self.head_dim,
@@ -154,11 +130,7 @@
 
 
 class QWenBlock(nn.Module):
-<<<<<<< HEAD
-    def __init__(self, config: QWenConfig, layer_id, linear_method=None):
-=======
     def __init__(self, config: PretrainedConfig, layer_id, linear_method=None):
->>>>>>> a7ace9c8
         super().__init__()
         self.ln_1 = RMSNorm(config.hidden_size, eps=config.layer_norm_epsilon)
 
@@ -171,24 +143,12 @@
             rope_theta=rope_theta,
             rope_scaling=rope_scaling,
             layer_id=layer_id,
-<<<<<<< HEAD
             linear_method=linear_method
-=======
-            linear_method=linear_method,
->>>>>>> a7ace9c8
         )
 
         self.ln_2 = RMSNorm(config.hidden_size, eps=config.layer_norm_epsilon)
 
-<<<<<<< HEAD
         self.mlp = QWenMLP(config.hidden_size, config.intermediate_size // 2, linear_method=linear_method)
-=======
-        self.mlp = QWenMLP(
-            config.hidden_size,
-            config.intermediate_size // 2,
-            linear_method=linear_method,
-        )
->>>>>>> a7ace9c8
 
     def forward(
         self,
@@ -215,11 +175,7 @@
 
 
 class QWenModel(nn.Module):
-<<<<<<< HEAD
-    def __init__(self, config: QWenConfig, linear_method=None):
-=======
     def __init__(self, config: PretrainedConfig, linear_method=None):
->>>>>>> a7ace9c8
         super().__init__()
         self.config = config
         self.vocab_size = config.vocab_size
@@ -230,14 +186,7 @@
             config.hidden_size,
         )
         self.h = nn.ModuleList(
-<<<<<<< HEAD
             [QWenBlock(config, i, linear_method=linear_method) for i in range(config.num_hidden_layers)]
-=======
-            [
-                QWenBlock(config, i, linear_method=linear_method)
-                for i in range(config.num_hidden_layers)
-            ]
->>>>>>> a7ace9c8
         )
         self.ln_f = RMSNorm(config.hidden_size, eps=config.layer_norm_epsilon)
 
