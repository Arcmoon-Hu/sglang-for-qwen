--- conflicted
+++ resolved
@@ -114,14 +114,9 @@
             (self.batch_size,), dtype=torch.int32, device="cuda"
         )
 
-<<<<<<< HEAD
         from flashinfer import (
             BatchDecodeWithPagedKVCacheWrapper,
             BatchPrefillWithPagedKVCacheWrapper,
-=======
-        workspace_buffer = torch.empty(
-            32 * 1024 * 1024, dtype=torch.int8, device="cuda"
->>>>>>> a7ace9c8
         )
         if (
             self.forward_mode == ForwardMode.PREFILL
@@ -300,20 +295,10 @@
                     self.model_config.hf_config, "quantization_config", None
                 )
                 if hf_quant_config is not None:
-<<<<<<< HEAD
                     # TODO: config quantization awq, gptq etc
                     quant_config_class = QUANTIONCONFIG_MAPPING.get(hf_quant_config['quant_method'])
                     if quant_config_class is None:
                         raise ValueError(f"Unsupported quantization method: {hf_quant_config['quant_method']}")
-=======
-                    quant_config_class = QUANTIONCONFIG_MAPPING.get(
-                        hf_quant_config["quant_method"]
-                    )
-                    if quant_config_class is None:
-                        raise ValueError(
-                            f"Unsupported quantization method: {hf_quant_config['quant_method']}"
-                        )
->>>>>>> a7ace9c8
                     quant_config = quant_config_class.from_config(hf_quant_config)
                     logger.info(f"quant_config: {quant_config}")
                     linear_method = quant_config.get_linear_method()
